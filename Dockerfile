FROM python:3.11.0-bullseye

###
# For a list of pre-defined annotation keys and value types see:
# https://github.com/opencontainers/image-spec/blob/master/annotations.md
#
# Note: Additional labels are added by the build workflow.
<<<<<<< HEAD
LABEL org.opencontainers.image.authors="jeremy.frasier@cisa.dhs.gov"
LABEL org.opencontainers.image.vendor="Cybersecurity and Infrastructure Security Agency"

###
# Setup the user and its home directory
###

ARG CISA_GID=421
ARG CISA_UID=${CISA_GID}
ENV CISA_USER="cisa"
ENV CISA_GROUP=${CISA_USER}
ENV CISA_HOME="/home/cisa"

###
# Create unprivileged user
###
RUN groupadd --system --gid ${CISA_GID} ${CISA_GROUP}
RUN useradd --system --uid ${CISA_UID} --gid ${CISA_GROUP} --comment "${CISA_USER} user" ${CISA_USER}

###
# Install everything we need
###

###
# Dependencies
###
RUN apt-get update -qq \
    && apt-get install -qq --yes --no-install-recommends --no-install-suggests \
    build-essential \
    curl \
    git \
    libc6-dev \
    libfontconfig1 \
    libreadline-dev \
    libssl-dev \
    libxml2-dev \
    libxslt1-dev \
    libyaml-dev \
    make \
    unzip \
    wget \
    zlib1g-dev \
    autoconf \
    automake \
    bison \
    gawk \
    libffi-dev \
    libgdbm-dev \
    libncurses5-dev \
    libsqlite3-dev \
    libtool \
    pkg-config \
    sqlite3 \
    libgeos-dev \
    # Additional dependencies for python-build
    libbz2-dev \
    llvm \
    libncursesw5-dev \
    # Latex stuff
    xzdec \
    texlive-latex-base \
    texlive-latex-recommended \
    texlive-latex-extra \
    texlive-xetex \
    fonts-lmodern \
    lmodern \
    texlive-science \
    fontconfig \
    redis-tools

# Setup texlive latex stuff.
RUN tlmgr init-usertree

###
# Install requirements for report generation
#
# Make sure pip and setuptools are the latest versions
#
# Note that we use pip --no-cache-dir to avoid writing to a local
# cache.  This results in a smaller final image, at the cost of
# slightly longer install times.
#
# numpy seems to be required to build basemap's wheel, so we'll
# install it first.
#
# Note that matplotlib.basemap is currently incompatible with
# matplotlib 3.x.
RUN pip install --no-cache-dir --upgrade pip setuptools wheel \
    && pip install --no-cache-dir --upgrade numpy \
    && pip install --no-cache-dir --upgrade \
    chevron \
    docopt \
    geos \
    matplotlib \
    https://github.com/cisagov/mongo-db-from-config/tarball/develop \
    pandas \
    pypdf2

###
# Clean up aptitude cruft
###
RUN apt-get --quiet --quiet clean
RUN rm -rf /var/lib/apt/lists/*

###
# Setup working directory and entrypoint
###

# Put this just before we change users because the copy (and every
# step after it) will always be rerun by Docker, but we need to be
# root for the chown command.
COPY src ${CISA_HOME}
RUN chown -R ${CISA_USER}:${CISA_GROUP} ${CISA_HOME}

###
# Prepare to Run
###
# Right now we need to run as root for the font stuff
# USER ${CISA_USER}:${CISA_GROUP}
WORKDIR ${CISA_HOME}
ENTRYPOINT ["./report.sh"]
=======
###
# github@cisa.dhs.gov is a very generic email distribution, and it is
# unlikely that anyone on that distribution is familiar with the
# particulars of your repository.  It is therefore *strongly*
# suggested that you use an email address here that is specific to the
# person or group that maintains this repository; for example:
# LABEL org.opencontainers.image.authors="vm-fusion-dev-group@trio.dhs.gov"
LABEL org.opencontainers.image.authors="github@cisa.dhs.gov"
LABEL org.opencontainers.image.vendor="Cybersecurity and Infrastructure Security Agency"

###
# Unprivileged user setup variables
###
ARG CISA_UID=421
ARG CISA_GID=${CISA_UID}
ARG CISA_USER="cisa"
ENV CISA_GROUP=${CISA_USER}
ENV CISA_HOME="/home/${CISA_USER}"

###
# Upgrade the system
#
# Note that we use apk --no-cache to avoid writing to a local cache.
# This results in a smaller final image, at the cost of slightly
# longer install times.
###
RUN apk --update --no-cache --quiet upgrade

###
# Create unprivileged user
###
RUN addgroup --system --gid ${CISA_GID} ${CISA_GROUP} \
    && adduser --system --uid ${CISA_UID} --ingroup ${CISA_GROUP} ${CISA_USER}

###
# Dependencies
#
# Note that we use apk --no-cache to avoid writing to a local cache.
# This results in a smaller final image, at the cost of slightly
# longer install times.
###
ENV DEPS \
    ca-certificates \
    openssl \
    py-pip
RUN apk --no-cache --quiet add ${DEPS}

###
# Make sure pip and setuptools are the latest versions
#
# Note that we use pip --no-cache-dir to avoid writing to a local
# cache.  This results in a smaller final image, at the cost of
# slightly longer install times.
###
RUN pip install --no-cache-dir --upgrade pip setuptools

WORKDIR ${CISA_HOME}

###
# Install Python dependencies
#
# Note that we use pip --no-cache-dir to avoid writing to a local
# cache.  This results in a smaller final image, at the cost of
# slightly longer install times.
###
RUN wget --output-document sourcecode.tgz \
    https://github.com/cisagov/skeleton-python-library/archive/v${VERSION}.tar.gz \
    && tar --extract --gzip --file sourcecode.tgz --strip-components=1 \
    && pip install --no-cache-dir --requirement requirements.txt \
    && ln -snf /run/secrets/quote.txt src/example/data/secret.txt \
    && rm sourcecode.tgz

###
# Prepare to run
###
ENV ECHO_MESSAGE="Hello World from Dockerfile"
USER ${CISA_USER}
EXPOSE 8080/TCP
VOLUME ["/var/log"]
ENTRYPOINT ["example"]
CMD ["--log-level", "DEBUG"]
>>>>>>> 8de42e44
<|MERGE_RESOLUTION|>--- conflicted
+++ resolved
@@ -5,35 +5,37 @@
 # https://github.com/opencontainers/image-spec/blob/master/annotations.md
 #
 # Note: Additional labels are added by the build workflow.
-<<<<<<< HEAD
-LABEL org.opencontainers.image.authors="jeremy.frasier@cisa.dhs.gov"
+LABEL org.opencontainers.image.authors="vm-fusion-dev-group@trio.dhs.gov"
 LABEL org.opencontainers.image.vendor="Cybersecurity and Infrastructure Security Agency"
 
 ###
-# Setup the user and its home directory
+# Unprivileged user setup variables
 ###
+ARG CISA_UID=421
+ARG CISA_GID=${CISA_UID}
+ARG CISA_USER="cisa"
+ENV CISA_GROUP=${CISA_USER}
+ENV CISA_HOME="/home/${CISA_USER}"
 
-ARG CISA_GID=421
-ARG CISA_UID=${CISA_GID}
-ENV CISA_USER="cisa"
-ENV CISA_GROUP=${CISA_USER}
-ENV CISA_HOME="/home/cisa"
+###
+# Upgrade the system
+###
+RUN apt-get update --quiet --quiet \
+    && apt-get upgrade --quiet --quiet
 
 ###
 # Create unprivileged user
 ###
-RUN groupadd --system --gid ${CISA_GID} ${CISA_GROUP}
-RUN useradd --system --uid ${CISA_UID} --gid ${CISA_GROUP} --comment "${CISA_USER} user" ${CISA_USER}
+RUN groupadd --system --gid ${CISA_GID} ${CISA_GROUP} \
+    && useradd --system --uid ${CISA_UID} --gid ${CISA_GROUP} --comment "${CISA_USER} user" ${CISA_USER}
 
 ###
 # Install everything we need
+#
+# Install dependencies are only needed for software installation and
+# will be removed at the end of the build process.
 ###
-
-###
-# Dependencies
-###
-RUN apt-get update -qq \
-    && apt-get install -qq --yes --no-install-recommends --no-install-suggests \
+ENV DEPS \
     build-essential \
     curl \
     git \
@@ -75,14 +77,26 @@
     texlive-science \
     fontconfig \
     redis-tools
+# ENV INSTALL_DEPS \
+#     git
+RUN apt-get install --quiet --quiet --yes \
+    --no-install-recommends --no-install-suggests \
+    $DEPS $INSTALL_DEPS
+
+###
+# Make sure pip and setuptools are the latest versions
+#
+# Note that we use pip --no-cache-dir to avoid writing to a local
+# cache.  This results in a smaller final image, at the cost of
+# slightly longer install times.
+###
+RUN pip install --no-cache-dir --upgrade pip setuptools
 
 # Setup texlive latex stuff.
 RUN tlmgr init-usertree
 
 ###
 # Install requirements for report generation
-#
-# Make sure pip and setuptools are the latest versions
 #
 # Note that we use pip --no-cache-dir to avoid writing to a local
 # cache.  This results in a smaller final image, at the cost of
@@ -93,8 +107,7 @@
 #
 # Note that matplotlib.basemap is currently incompatible with
 # matplotlib 3.x.
-RUN pip install --no-cache-dir --upgrade pip setuptools wheel \
-    && pip install --no-cache-dir --upgrade numpy \
+RUN pip install --no-cache-dir --upgrade numpy \
     && pip install --no-cache-dir --upgrade \
     chevron \
     docopt \
@@ -103,6 +116,11 @@
     https://github.com/cisagov/mongo-db-from-config/tarball/develop \
     pandas \
     pypdf2
+
+###
+# Remove install dependencies
+###
+# RUN apt-get remove --quiet --quiet $INSTALL_DEPS
 
 ###
 # Clean up aptitude cruft
@@ -126,87 +144,4 @@
 # Right now we need to run as root for the font stuff
 # USER ${CISA_USER}:${CISA_GROUP}
 WORKDIR ${CISA_HOME}
-ENTRYPOINT ["./report.sh"]
-=======
-###
-# github@cisa.dhs.gov is a very generic email distribution, and it is
-# unlikely that anyone on that distribution is familiar with the
-# particulars of your repository.  It is therefore *strongly*
-# suggested that you use an email address here that is specific to the
-# person or group that maintains this repository; for example:
-# LABEL org.opencontainers.image.authors="vm-fusion-dev-group@trio.dhs.gov"
-LABEL org.opencontainers.image.authors="github@cisa.dhs.gov"
-LABEL org.opencontainers.image.vendor="Cybersecurity and Infrastructure Security Agency"
-
-###
-# Unprivileged user setup variables
-###
-ARG CISA_UID=421
-ARG CISA_GID=${CISA_UID}
-ARG CISA_USER="cisa"
-ENV CISA_GROUP=${CISA_USER}
-ENV CISA_HOME="/home/${CISA_USER}"
-
-###
-# Upgrade the system
-#
-# Note that we use apk --no-cache to avoid writing to a local cache.
-# This results in a smaller final image, at the cost of slightly
-# longer install times.
-###
-RUN apk --update --no-cache --quiet upgrade
-
-###
-# Create unprivileged user
-###
-RUN addgroup --system --gid ${CISA_GID} ${CISA_GROUP} \
-    && adduser --system --uid ${CISA_UID} --ingroup ${CISA_GROUP} ${CISA_USER}
-
-###
-# Dependencies
-#
-# Note that we use apk --no-cache to avoid writing to a local cache.
-# This results in a smaller final image, at the cost of slightly
-# longer install times.
-###
-ENV DEPS \
-    ca-certificates \
-    openssl \
-    py-pip
-RUN apk --no-cache --quiet add ${DEPS}
-
-###
-# Make sure pip and setuptools are the latest versions
-#
-# Note that we use pip --no-cache-dir to avoid writing to a local
-# cache.  This results in a smaller final image, at the cost of
-# slightly longer install times.
-###
-RUN pip install --no-cache-dir --upgrade pip setuptools
-
-WORKDIR ${CISA_HOME}
-
-###
-# Install Python dependencies
-#
-# Note that we use pip --no-cache-dir to avoid writing to a local
-# cache.  This results in a smaller final image, at the cost of
-# slightly longer install times.
-###
-RUN wget --output-document sourcecode.tgz \
-    https://github.com/cisagov/skeleton-python-library/archive/v${VERSION}.tar.gz \
-    && tar --extract --gzip --file sourcecode.tgz --strip-components=1 \
-    && pip install --no-cache-dir --requirement requirements.txt \
-    && ln -snf /run/secrets/quote.txt src/example/data/secret.txt \
-    && rm sourcecode.tgz
-
-###
-# Prepare to run
-###
-ENV ECHO_MESSAGE="Hello World from Dockerfile"
-USER ${CISA_USER}
-EXPOSE 8080/TCP
-VOLUME ["/var/log"]
-ENTRYPOINT ["example"]
-CMD ["--log-level", "DEBUG"]
->>>>>>> 8de42e44
+ENTRYPOINT ["./report.sh"]