FROM python:3.11.1-bullseye

###
# For a list of pre-defined annotation keys and value types see:
# https://github.com/opencontainers/image-spec/blob/master/annotations.md
#
# Note: Additional labels are added by the build workflow.
LABEL org.opencontainers.image.authors="vm-fusion-dev-group@trio.dhs.gov"
LABEL org.opencontainers.image.vendor="Cybersecurity and Infrastructure Security Agency"

###
# Unprivileged user setup variables
###
ARG CISA_UID=421
ARG CISA_GID=${CISA_UID}
ARG CISA_USER="cisa"
ENV CISA_GROUP=${CISA_USER}
ENV CISA_HOME="/home/${CISA_USER}"

###
# Upgrade the system
###
RUN apt-get update --quiet --quiet \
    && apt-get upgrade --quiet --quiet

###
# Create unprivileged user
###
RUN groupadd --system --gid ${CISA_GID} ${CISA_GROUP} \
    && useradd --system --uid ${CISA_UID} --gid ${CISA_GROUP} --comment "${CISA_USER} user" ${CISA_USER}

###
# Install everything we need
#
# Install dependencies are only needed for software installation and
# will be removed at the end of the build process.
###
ENV DEPS \
    build-essential \
    curl \
    git \
    libc6-dev \
    libfontconfig1 \
    libreadline-dev \
    libssl-dev \
    libxml2-dev \
    libxslt1-dev \
    libyaml-dev \
    make \
    unzip \
    wget \
    zlib1g-dev \
    autoconf \
    automake \
    bison \
    gawk \
    libffi-dev \
    libgdbm-dev \
    libncurses5-dev \
    libsqlite3-dev \
    libtool \
    pkg-config \
    sqlite3 \
    libgeos-dev \
    # Additional dependencies for python-build
    libbz2-dev \
    llvm \
    libncursesw5-dev \
    # Latex stuff
    xzdec \
    texlive-latex-base \
    texlive-latex-recommended \
    texlive-latex-extra \
    texlive-xetex \
    fonts-lmodern \
    lmodern \
    texlive-science \
    fontconfig \
    redis-tools
# ENV INSTALL_DEPS \
#     git
RUN apt-get install --quiet --quiet --yes \
    --no-install-recommends --no-install-suggests \
    $DEPS $INSTALL_DEPS

###
# Make sure pip, setuptools, and wheel are the latest versions
#
# Note that we use pip3 --no-cache-dir to avoid writing to a local
# cache.  This results in a smaller final image, at the cost of
# slightly longer install times.
###
RUN pip3 install --no-cache-dir --upgrade \
    pip \
    setuptools \
    wheel

# Setup texlive latex stuff.
RUN tlmgr init-usertree

###
# Install requirements for report generation
#
# Note that we use pip3 --no-cache-dir to avoid writing to a local
# cache.  This results in a smaller final image, at the cost of
# slightly longer install times.
#
# numpy seems to be required to build basemap's wheel, so we'll
# install it first.
#
# Note that matplotlib.basemap is currently incompatible with
# matplotlib 3.x.
RUN pip install --no-cache-dir --upgrade numpy \
    && pip install --no-cache-dir --upgrade \
    chevron \
    docopt \
    geos \
    matplotlib \
    https://github.com/cisagov/mongo-db-from-config/tarball/develop \
    pandas \
    pypdf2

###
# Remove install dependencies
###
<<<<<<< HEAD
# RUN apt-get remove --quiet --quiet $INSTALL_DEPS

###
# Clean up aptitude cruft
###
RUN apt-get --quiet --quiet clean \
    && rm --recursive --force /var/lib/apt/lists/*

###
# Setup working directory and entrypoint
###

# Put this just before we change users because the copy (and every
# step after it) will always be rerun by Docker, but we need to be
# root for the chown command.
COPY src ${CISA_HOME}
RUN chown --recursive ${CISA_USER}:${CISA_GROUP} ${CISA_HOME}
=======
RUN wget --output-document sourcecode.tgz \
    https://github.com/cisagov/skeleton-python-library/archive/v${VERSION}.tar.gz \
    && tar --extract --gzip --file sourcecode.tgz --strip-components=1 \
    && pip3 install --no-cache-dir --requirement requirements.txt \
    && ln -snf /run/secrets/quote.txt src/example/data/secret.txt \
    && rm sourcecode.tgz
>>>>>>> 1f63a521

###
# Prepare to run
###
<<<<<<< HEAD
# Right now we need to run as root for the font stuff
# USER ${CISA_USER}:${CISA_GROUP}
WORKDIR ${CISA_HOME}
ENTRYPOINT ["./report.sh"]
=======
ENV ECHO_MESSAGE="Hello World from Dockerfile"
USER ${CISA_USER}:${CISA_GROUP}
EXPOSE 8080/TCP
VOLUME ["/var/log"]
ENTRYPOINT ["example"]
CMD ["--log-level", "DEBUG"]
>>>>>>> 1f63a521
<|MERGE_RESOLUTION|>--- conflicted
+++ resolved
@@ -123,7 +123,6 @@
 ###
 # Remove install dependencies
 ###
-<<<<<<< HEAD
 # RUN apt-get remove --quiet --quiet $INSTALL_DEPS
 
 ###
@@ -141,28 +140,11 @@
 # root for the chown command.
 COPY src ${CISA_HOME}
 RUN chown --recursive ${CISA_USER}:${CISA_GROUP} ${CISA_HOME}
-=======
-RUN wget --output-document sourcecode.tgz \
-    https://github.com/cisagov/skeleton-python-library/archive/v${VERSION}.tar.gz \
-    && tar --extract --gzip --file sourcecode.tgz --strip-components=1 \
-    && pip3 install --no-cache-dir --requirement requirements.txt \
-    && ln -snf /run/secrets/quote.txt src/example/data/secret.txt \
-    && rm sourcecode.tgz
->>>>>>> 1f63a521
 
 ###
 # Prepare to run
 ###
-<<<<<<< HEAD
 # Right now we need to run as root for the font stuff
 # USER ${CISA_USER}:${CISA_GROUP}
 WORKDIR ${CISA_HOME}
-ENTRYPOINT ["./report.sh"]
-=======
-ENV ECHO_MESSAGE="Hello World from Dockerfile"
-USER ${CISA_USER}:${CISA_GROUP}
-EXPOSE 8080/TCP
-VOLUME ["/var/log"]
-ENTRYPOINT ["example"]
-CMD ["--log-level", "DEBUG"]
->>>>>>> 1f63a521
+ENTRYPOINT ["./report.sh"]