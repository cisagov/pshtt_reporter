--- conflicted
+++ resolved
@@ -17,7 +17,7 @@
 This Docker container is intended to be run via
 [cisagov/orchestrator](https://github.com/cisagov/orchestrator).
 
-__N.B.:__ The secrets in the `src/secrets` directory are only used
+**N.B.:** The secrets in the `src/secrets` directory are only used
 when testing via the `docker-compose.yml` composition.  Normally this
 Docker container is run via the Docker composition in
 [cisagov/orchestrator](https://github.com/cisagov/orchestrator), which
@@ -47,17 +47,7 @@
         volumes:
           - type: bind
             source: <your_log_dir>
-<<<<<<< HEAD
             target: /home/cisa/shared
-=======
-            target: /var/log
-        environment:
-          - ECHO_MESSAGE="Hello from docker compose"
-        ports:
-          - target: 8080
-            published: 8080
-            protocol: tcp
->>>>>>> 9cea64da
     ```
 
 1. Start the container and detach:
@@ -103,17 +93,7 @@
         volumes:
           - type: bind
             source: <your_log_dir>
-<<<<<<< HEAD
             target: /home/cisa/shared
-=======
-            target: /var/log
-        environment:
-          - ECHO_MESSAGE="Hello from docker compose"
-        ports:
-          - target: 8080
-            published: 8080
-            protocol: tcp
->>>>>>> 9cea64da
         secrets:
           - source: database_creds
             target: database_creds.yml
