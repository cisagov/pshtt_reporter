--- conflicted
+++ resolved
@@ -25,7 +25,6 @@
       - dependency-name: hashicorp/setup-terraform
       - dependency-name: mxschmitt/action-tmate
       # Managed by cisagov/skeleton-docker
-<<<<<<< HEAD
       - dependency-name: actions/download-artifact
       - dependency-name: actions/github-script
       - dependency-name: actions/upload-artifact
@@ -33,16 +32,7 @@
       - dependency-name: docker/login-action
       - dependency-name: docker/setup-buildx-action
       - dependency-name: docker/setup-qemu-action
-=======
-      # - dependency-name: actions/download-artifact
-      # - dependency-name: actions/github-script
-      # - dependency-name: actions/upload-artifact
-      # - dependency-name: docker/build-push-action
-      # - dependency-name: docker/login-action
-      # - dependency-name: docker/setup-buildx-action
-      # - dependency-name: docker/setup-qemu-action
-      # - dependency-name: github/codeql-action
->>>>>>> 8de42e44
+      - dependency-name: github/codeql-action
 
   - package-ecosystem: "pip"
     directory: "/"
