--- conflicted
+++ resolved
@@ -16,11 +16,14 @@
     directory: "/"
     schedule:
       interval: "weekly"
-<<<<<<< HEAD
     ignore:
+      # Managed by cisagov/skeleton-generic
       - dependency-name: actions/cache
       - dependency-name: actions/checkout
+      - dependency-name: actions/setup-go
       - dependency-name: actions/setup-python
+      - dependency-name: hashicorp/setup-terraform
+      - dependency-name: mxschmitt/action-tmate
       # Managed by cisagov/skeleton-docker
       # - dependency-name: actions/download-artifact
       # - dependency-name: actions/github-script
@@ -29,16 +32,6 @@
       # - dependency-name: docker/login-action
       # - dependency-name: docker/setup-buildx-action
       # - dependency-name: docker/setup-qemu-action
-=======
-    # ignore:
-    #   # Managed by cisagov/skeleton-generic
-    #   - dependency-name: actions/cache
-    #   - dependency-name: actions/checkout
-    #   - dependency-name: actions/setup-go
-    #   - dependency-name: actions/setup-python
-    #   - dependency-name: hashicorp/setup-terraform
-    #   - dependency-name: mxschmitt/action-tmate
->>>>>>> e803e1ac
 
   - package-ecosystem: "pip"
     directory: "/"
