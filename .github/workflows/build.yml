---
name: build

on: [
  push,
  pull_request
]

env:
<<<<<<< HEAD
  IMAGE_NAME: cisagov/example
=======
>>>>>>> f5fd431b
  PIP_CACHE_DIR: ~/.cache/pip
  PRE_COMMIT_CACHE_DIR: ~/.cache/pre-commit

jobs:
  lint:
    runs-on: ubuntu-latest
    steps:
      - uses: actions/checkout@v2
      - uses: actions/setup-python@v1
        with:
          python-version: 3.8
      - name: Store installed Python version
        run: |
          echo "::set-env name=PY_VERSION::"\
          "$(python -c "import platform;print(platform.python_version())")"
      - name: Cache pip test requirements
        uses: actions/cache@v1
        with:
          path: ${{ env.PIP_CACHE_DIR }}
<<<<<<< HEAD
          key: "${{ runner.os }}-pip-test-\
=======
          key: "${{ runner.os }}-pip-test-py${{ env.PY_VERSION }}-\
>>>>>>> f5fd431b
            ${{ hashFiles('**/requirements-test.txt') }}"
          restore-keys: |
            ${{ runner.os }}-pip-test-py${{ env.PY_VERSION }}-
            ${{ runner.os }}-pip-test-
            ${{ runner.os }}-pip-
      - name: Cache pre-commit hooks
        uses: actions/cache@v1
        with:
          path: ${{ env.PRE_COMMIT_CACHE_DIR }}
<<<<<<< HEAD
          key: "${{ runner.os }}-pre-commit-\
=======
          key: "${{ runner.os }}-pre-commit-py${{ env.PY_VERSION }}-\
>>>>>>> f5fd431b
            ${{ hashFiles('**/.pre-commit-config.yaml') }}"
      - name: Install dependencies
        run: |
          python -m pip install --upgrade pip
          pip install --upgrade --requirement requirements-test.txt
      - name: Run pre-commit on all files
        run: pre-commit run --all-files
  build:
    runs-on: ubuntu-latest
    steps:
      - uses: actions/checkout@v2
      - name: Determine image version
        id: get_ver
        run: |
          echo "##[set-output name=version;]$(./bump_version.sh show)"
      - name: Build docker image
        run: |
          version=$(./bump_version.sh show)
          docker build \
            --tag "$IMAGE_NAME" \
            --build-arg GIT_COMMIT=$(git log -1 --format=%H) \
            --build-arg GIT_REMOTE=$(git remote get-url origin) \
            --build-arg VERSION=${{ steps.get_ver.outputs.version }} \
            .
      - name: Save docker image artifact
        run: |
          mkdir dist
          version=$(./bump_version.sh show)
          docker save $IMAGE_NAME:latest | gzip > dist/image.tar.gz
      - name: Upload artifacts
        uses: actions/upload-artifact@v1
        with:
          name: dist
          path: dist
  test:
    runs-on: ubuntu-latest
    needs: [build]
    steps:
      - uses: actions/checkout@v2
      - uses: actions/setup-python@v1
        with:
          python-version: 3.8
      - name: Cache pip test requirements
        uses: actions/cache@v1
        with:
          path: ${{ env.PIP_CACHE_DIR }}
          key: "${{ runner.os }}-pip-test-\
            ${{ hashFiles('**/requirements-test.txt') }}"
          restore-keys: |
            ${{ runner.os }}-pip-test-
            ${{ runner.os }}-pip-
      - name: Install dependencies
        run: |
          python -m pip install --upgrade pip
          pip install --upgrade --requirement requirements-test.txt
      - name: Download docker image artifact
        uses: actions/download-artifact@v1
        with:
          name: dist
      - name: Load docker image
        run: docker load < dist/image.tar.gz
      - name: Run tests
        env:
          RELEASE_TAG: ${{ github.event.release.tag_name }}
        run: pytest<|MERGE_RESOLUTION|>--- conflicted
+++ resolved
@@ -7,10 +7,7 @@
 ]
 
 env:
-<<<<<<< HEAD
   IMAGE_NAME: cisagov/example
-=======
->>>>>>> f5fd431b
   PIP_CACHE_DIR: ~/.cache/pip
   PRE_COMMIT_CACHE_DIR: ~/.cache/pre-commit
 
@@ -30,11 +27,7 @@
         uses: actions/cache@v1
         with:
           path: ${{ env.PIP_CACHE_DIR }}
-<<<<<<< HEAD
-          key: "${{ runner.os }}-pip-test-\
-=======
           key: "${{ runner.os }}-pip-test-py${{ env.PY_VERSION }}-\
->>>>>>> f5fd431b
             ${{ hashFiles('**/requirements-test.txt') }}"
           restore-keys: |
             ${{ runner.os }}-pip-test-py${{ env.PY_VERSION }}-
@@ -44,11 +37,7 @@
         uses: actions/cache@v1
         with:
           path: ${{ env.PRE_COMMIT_CACHE_DIR }}
-<<<<<<< HEAD
-          key: "${{ runner.os }}-pre-commit-\
-=======
           key: "${{ runner.os }}-pre-commit-py${{ env.PY_VERSION }}-\
->>>>>>> f5fd431b
             ${{ hashFiles('**/.pre-commit-config.yaml') }}"
       - name: Install dependencies
         run: |
