--- conflicted
+++ resolved
@@ -18,16 +18,6 @@
     image: cisagov/pshtt_reporter
     init: true
     restart: "no"
-<<<<<<< HEAD
-=======
-    environment:
-      - ECHO_MESSAGE=Hello World from docker compose!
-    ports:
-      - target: 8080
-        published: 8080
-        protocol: tcp
-        mode: host
->>>>>>> 9cea64da
     secrets:
       - source: database_creds
         target: database_creds.yml
